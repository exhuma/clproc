--- conflicted
+++ resolved
@@ -1,9 +1,5 @@
-<<<<<<< HEAD
-# pylint: skip-file
 from sphinx.application import Sphinx
 
-=======
->>>>>>> c3aab097
 import clproc
 
 extensions = [
